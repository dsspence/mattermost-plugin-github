package main

import (
	"context"
	"encoding/json"
	"fmt"
	"net/http"
	"strconv"
	"strings"
	"time"

	"github.com/google/go-github/github"
	"github.com/mattermost/mattermost-server/mlog"
	"github.com/mattermost/mattermost-server/model"
	"github.com/mattermost/mattermost-server/plugin"

	"golang.org/x/oauth2"
)

const (
	API_ERROR_ID_NOT_CONNECTED = "not_connected"
	GITHUB_ICON_URL            = "https://assets-cdn.github.com/images/modules/logos_page/GitHub-Mark.png"
	GITHUB_USERNAME            = "GitHub Plugin"
)

type APIErrorResponse struct {
	ID         string `json:"id"`
	Message    string `json:"message"`
	StatusCode int    `json:"status_code"`
}

func writeAPIError(w http.ResponseWriter, err *APIErrorResponse) {
	b, _ := json.Marshal(err)
	w.WriteHeader(err.StatusCode)
	w.Write(b)
}

func (p *Plugin) ServeHTTP(c *plugin.Context, w http.ResponseWriter, r *http.Request) {
	if err := p.IsValid(); err != nil {
		http.Error(w, "This plugin is not configured.", http.StatusNotImplemented)
	}

	w.Header().Set("Content-Type", "application/json")

	switch path := r.URL.Path; path {
	case "/webhook":
		p.handleWebhook(w, r)
	case "/oauth/connect":
		p.connectUserToGitHub(w, r)
	case "/oauth/complete":
		p.completeConnectUserToGitHub(w, r)
	case "/api/v1/connected":
		p.getConnected(w, r)
	case "/api/v1/todo":
		p.postToDo(w, r)
	case "/api/v1/reviews":
		p.getReviews(w, r)
	case "/api/v1/mentions":
		p.getMentions(w, r)
	case "/api/v1/unreads":
		p.getUnreads(w, r)
	case "/api/v1/settings":
		p.updateSettings(w, r)
	default:
		http.NotFound(w, r)
	}
}

func (p *Plugin) connectUserToGitHub(w http.ResponseWriter, r *http.Request) {
	userID := r.Header.Get("Mattermost-User-ID")
	if userID == "" {
		http.Error(w, "Not authorized", http.StatusUnauthorized)
		return
	}

	conf := p.getOAuthConfig()

	state := fmt.Sprintf("%v_%v", model.NewId(), userID)

	p.API.KVSet(state, []byte(state))

	url := conf.AuthCodeURL(state, oauth2.AccessTypeOffline)

	http.Redirect(w, r, url, http.StatusFound)
}

func (p *Plugin) completeConnectUserToGitHub(w http.ResponseWriter, r *http.Request) {
	ctx := context.Background()
	conf := p.getOAuthConfig()

	code := r.URL.Query().Get("code")
	if len(code) == 0 {
		http.Error(w, "missing authorization code", http.StatusBadRequest)
		return
	}

	state := r.URL.Query().Get("state")

	if storedState, err := p.API.KVGet(state); err != nil {
		http.Error(w, "missing stored state", http.StatusBadRequest)
		return
	} else if string(storedState) != state {
		http.Error(w, "invalid state", http.StatusBadRequest)
		return
	}

	userID := strings.Split(state, "_")[1]

	p.API.KVDelete(state)

	tok, err := conf.Exchange(ctx, code)
	if err != nil {
		http.Error(w, err.Error(), http.StatusInternalServerError)
		return
	}

	githubClient := p.githubConnect(*tok)
	gitUser, _, err := githubClient.Users.Get(ctx, "")
	if err != nil {
		http.Error(w, err.Error(), http.StatusInternalServerError)
		return
	}

	if user, err := p.API.GetUser(userID); err != nil {
		http.Error(w, err.Error(), http.StatusInternalServerError)
		return
	} else {
		if user.Props == nil {
			user.Props = model.StringMap{}
		}
		user.Props["git_user"] = *gitUser.Login
		_, err = p.API.UpdateUser(user)
		if err != nil {
			http.Error(w, err.Error(), http.StatusInternalServerError)
			return
		}
	}

	userInfo := &GitHubUserInfo{
		UserID:         userID,
		Token:          tok,
		GitHubUsername: gitUser.GetLogin(),
		LastToDoPostAt: model.GetMillis(),
		Settings: &UserSettings{
			SidebarButtons: SETTING_BUTTONS_TEAM,
			DailyReminder:  true,
		},
	}

	if err := p.storeGitHubUserInfo(userInfo); err != nil {
		mlog.Error(err.Error())
		http.Error(w, "Unable to connect user to GitHub", http.StatusInternalServerError)
		return
	}

	if err := p.storeGitHubToUserIDMapping(gitUser.GetLogin(), userID); err != nil {
		mlog.Error(err.Error())
	}

	// Post intro post
	channel, _ := p.API.GetDirectChannel(userID, userID)
	post := &model.Post{
		UserId:    userID,
		ChannelId: channel.Id,
		Message:   fmt.Sprintf("#### Welcome to the Mattermost GitHub Plugin!\n You've connected your Mattermost account to [%s](%s) on GitHub. Read about the features of this plugin below:\n\n##### Daily Reminders\nThe first time you log in each day, you will get a post right here letting you know what messages you need to read and what pull requests are awaiting your review.\n\n##### Sidebar Buttons\nCheck out the buttons in the left-hand sidebar of Mattermost.\n* The first button tells you how many pull requests are awaiting your review\n* The second tracks the number of unread messages you have\n* The third will refresh the numbers\n\nClick on them!\n\n##### Slash Commands\n"+strings.Replace(COMMAND_HELP, "|", "`", -1), gitUser.GetLogin(), gitUser.GetHTMLURL()),
		Type:      "custom_git_welcome",
		Props: map[string]interface{}{
			"from_webhook":      "true",
			"override_username": GITHUB_USERNAME,
			"override_icon_url": GITHUB_ICON_URL,
		},
	}

	if _, err := p.API.CreatePost(post); err != nil {
		mlog.Error(err.Error())
	}

	p.API.PublishWebSocketEvent(
		WS_EVENT_CONNECT,
		map[string]interface{}{
			"connected":        true,
			"github_username":  userInfo.GitHubUsername,
			"github_client_id": p.GitHubOAuthClientID,
		},
		&model.WebsocketBroadcast{UserId: userID},
	)

	html := `
<!DOCTYPE html>
<html>
	<head>
		<script>
			window.close();
		</script>
	</head>
	<body>
		<p>Completed connecting to GitHub.</p>
	</body>
</html>
`

	w.Header().Set("Content-Type", "text/html")
	w.Write([]byte(html))
}

type ConnectedResponse struct {
	Connected         bool          `json:"connected"`
	GitHubUsername    string        `json:"github_username"`
	GitHubClientID    string        `json:"github_client_id"`
	EnterpriseBaseURL string        `json:"enterprise_base_url,omitempty"`
	Settings          *UserSettings `json:"settings"`
}

func (p *Plugin) getConnected(w http.ResponseWriter, r *http.Request) {
	userID := r.Header.Get("Mattermost-User-ID")
	if userID == "" {
		writeAPIError(w, &APIErrorResponse{ID: "", Message: "Not authorized.", StatusCode: http.StatusUnauthorized})
		return
	}

	resp := &ConnectedResponse{Connected: false, EnterpriseBaseURL: p.EnterpriseBaseURL}

	info, _ := p.getGitHubUserInfo(userID)
	if info != nil && info.Token != nil {
		resp.Connected = true
		resp.GitHubUsername = info.GitHubUsername
		resp.GitHubClientID = p.GitHubOAuthClientID
<<<<<<< HEAD
=======
		resp.Settings = info.Settings
		lastPostAt := info.LastToDoPostAt
>>>>>>> fccf5b0e

		if r.URL.Query().Get("reminder") == "true" {
			lastPostAt := info.LastToDoPostAt

			var timezone *time.Location
			offset, _ := strconv.Atoi(r.Header.Get("X-Timezone-Offset"))
			timezone = time.FixedZone("local", -60*offset)

			// Post to do message if it's the next day
			now := model.GetMillis()
			nt := time.Unix(now/1000, 0).In(timezone)
			lt := time.Unix(lastPostAt/1000, 0).In(timezone)
			if nt.Sub(lt).Hours() >= 1 && (nt.Day() != lt.Day() || nt.Month() != lt.Month() || nt.Year() != lt.Year()) {
				p.PostToDo(info)
				info.LastToDoPostAt = now
				p.storeGitHubUserInfo(info)
			}
		}
	}

	b, _ := json.Marshal(resp)
	w.Write(b)
}

func (p *Plugin) getMentions(w http.ResponseWriter, r *http.Request) {
	userID := r.Header.Get("Mattermost-User-ID")
	if userID == "" {
		http.Error(w, "Not authorized", http.StatusUnauthorized)
		return
	}

	ctx := context.Background()

	var githubClient *github.Client
	username := ""

	if info, err := p.getGitHubUserInfo(userID); err != nil {
		writeAPIError(w, err)
		return
	} else {
		githubClient = p.githubConnect(*info.Token)
		username = info.GitHubUsername
	}

	result, _, err := githubClient.Search.Issues(ctx, getMentionSearchQuery(username, p.GitHubOrg), &github.SearchOptions{})
	if err != nil {
		mlog.Error(err.Error())
	}

	resp, _ := json.Marshal(result.Issues)
	w.Write(resp)
}

func (p *Plugin) getUnreads(w http.ResponseWriter, r *http.Request) {
	userID := r.Header.Get("Mattermost-User-ID")
	if userID == "" {
		http.Error(w, "Not authorized", http.StatusUnauthorized)
		return
	}

	ctx := context.Background()

	var githubClient *github.Client

	if info, err := p.getGitHubUserInfo(userID); err != nil {
		writeAPIError(w, err)
		return
	} else {
		githubClient = p.githubConnect(*info.Token)
	}

	notifications, _, err := githubClient.Activity.ListNotifications(ctx, &github.NotificationListOptions{})
	if err != nil {
		mlog.Error(err.Error())
	}

	filteredNotifications := []*github.Notification{}
	for _, n := range notifications {
		if n.GetReason() == "subscribed" {
			continue
		}

		if p.checkOrg(n.GetRepository().GetOwner().GetLogin()) != nil {
			continue
		}

		filteredNotifications = append(filteredNotifications, n)
	}

	resp, _ := json.Marshal(filteredNotifications)
	w.Write(resp)
}

func (p *Plugin) getReviews(w http.ResponseWriter, r *http.Request) {
	userID := r.Header.Get("Mattermost-User-ID")
	if userID == "" {
		http.Error(w, "Not authorized", http.StatusUnauthorized)
		return
	}

	ctx := context.Background()

	var githubClient *github.Client
	username := ""

	if info, err := p.getGitHubUserInfo(userID); err != nil {
		writeAPIError(w, err)
		return
	} else {
		githubClient = p.githubConnect(*info.Token)
		username = info.GitHubUsername
	}

	result, _, err := githubClient.Search.Issues(ctx, getReviewSearchQuery(username, p.GitHubOrg), &github.SearchOptions{})
	if err != nil {
		mlog.Error(err.Error())
	}

	resp, _ := json.Marshal(result.Issues)
	w.Write(resp)
}

func (p *Plugin) postToDo(w http.ResponseWriter, r *http.Request) {
	userID := r.Header.Get("Mattermost-User-ID")
	if userID == "" {
		writeAPIError(w, &APIErrorResponse{ID: "", Message: "Not authorized.", StatusCode: http.StatusUnauthorized})
		return
	}

	var githubClient *github.Client
	username := ""

	if info, err := p.getGitHubUserInfo(userID); err != nil {
		writeAPIError(w, err)
		return
	} else {
		githubClient = p.githubConnect(*info.Token)
		username = info.GitHubUsername
	}

	text, err := p.GetToDo(context.Background(), username, githubClient)
	if err != nil {
		mlog.Error(err.Error())
		writeAPIError(w, &APIErrorResponse{ID: "", Message: "Encountered an error getting the to do items.", StatusCode: http.StatusUnauthorized})
		return
	}

	channel, _ := p.API.GetDirectChannel(userID, userID)
	post := &model.Post{
		UserId:    userID,
		ChannelId: channel.Id,
		Message:   text,
		Type:      "custom_git_todo",
		Props: map[string]interface{}{
			"from_webhook":      "true",
			"override_username": GITHUB_USERNAME,
			"override_icon_url": GITHUB_ICON_URL,
		},
	}

	if _, err := p.API.CreatePost(post); err != nil {
		mlog.Error(err.Error())
		writeAPIError(w, &APIErrorResponse{ID: "", Message: "Encountered an error posting the to do items.", StatusCode: http.StatusUnauthorized})
		return
	}

	w.Write([]byte("{\"status\": \"OK\"}"))
}

func (p *Plugin) updateSettings(w http.ResponseWriter, r *http.Request) {
	userID := r.Header.Get("Mattermost-User-ID")
	if userID == "" {
		http.Error(w, "Not authorized", http.StatusUnauthorized)
		return
	}

	var settings *UserSettings
	json.NewDecoder(r.Body).Decode(&settings)
	if settings == nil {
		http.Error(w, "Invalid request body", http.StatusBadRequest)
		return
	}

	info, err := p.getGitHubUserInfo(userID)
	if err != nil {
		writeAPIError(w, err)
		return
	}

	info.Settings = settings

	if err := p.storeGitHubUserInfo(info); err != nil {
		mlog.Error(err.Error())
		http.Error(w, "Encountered error updating settings", http.StatusInternalServerError)
	}

	resp, _ := json.Marshal(info.Settings)
	w.Write(resp)
}<|MERGE_RESOLUTION|>--- conflicted
+++ resolved
@@ -225,11 +225,7 @@
 		resp.Connected = true
 		resp.GitHubUsername = info.GitHubUsername
 		resp.GitHubClientID = p.GitHubOAuthClientID
-<<<<<<< HEAD
-=======
 		resp.Settings = info.Settings
-		lastPostAt := info.LastToDoPostAt
->>>>>>> fccf5b0e
 
 		if r.URL.Query().Get("reminder") == "true" {
 			lastPostAt := info.LastToDoPostAt
